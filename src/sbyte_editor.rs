use std::collections::{HashMap, HashSet};
use std::cmp::{min, max};
use std::fs::File;
use std::io;
use std::io::{Write, Read};
use std::error::Error;
use std::{time, thread};
use std::sync::{Mutex, Arc};

use wrecked::{RectManager, RectColor};

// Editor trait
pub mod editor;
// VisualEditor trait
pub mod visual_editor;
// Commandable trait;
pub mod commandable;
// InConsole trait
pub mod inconsole;
// CommandLine struct
pub mod command_line;

//Structured data
pub mod structured;

pub mod command_interface;

use editor::{Editor, EditorError};
use editor::editor_cursor::Cursor;
use editor::converter::{HumanConverter, BinaryConverter, HexConverter, Converter, ConverterRef, ConverterError};
use visual_editor::*;
use visual_editor::viewport::ViewPort;
use commandable::Commandable;
use commandable::inputter::Inputter;
use command_line::CommandLine;
use inconsole::*;
use structured::*;
use command_interface::CommandInterface;


pub struct InputterEditorInterface {
    function_queue: Vec<(String, Vec<u8>)>,

    new_context: Option<String>,
    new_input_sequences: Vec<(String, String, String)>,

    flag_kill: bool
}

impl InputterEditorInterface {
    pub fn new() -> InputterEditorInterface {
        InputterEditorInterface {
            function_queue: Vec::new(),

            new_context: None,
            new_input_sequences: Vec::new(),

            flag_kill: false
        }
    }
}

pub struct SbyteEditor {
    surpress_tick: bool, // Used to prevent visual feedback

    // Flags for tick() to know when to arrange/edit rects
    display_flags: HashMap<Flag, (usize, bool)>,
    display_flag_timeouts: HashMap<Flag, usize>,

    user_msg: Option<String>,
    user_error_msg: Option<String>,


    //Editor
    clipboard: Vec<u8>,
    active_content: Vec<u8>,
    active_file_path: Option<String>,
    cursor: Cursor,
    active_converter: ConverterRef,
    undo_stack: Vec<(usize, usize, Vec<u8>)>, // Position, bytes to remove, bytes to insert
    redo_stack: Vec<(usize, usize, Vec<u8>)>, // Position, bytes to remove, bytes to insert
    has_unsaved_changes: bool,


    // Commandable
    commandline: CommandLine,
    line_commands: HashMap<String, String>,
    register: Option<usize>,
    flag_input_context: Option<String>,
    new_input_sequences: Vec<(String, String, String)>,

    // VisualEditor
    viewport: ViewPort,

    // InConsole
    rectmanager: RectManager,
    active_row_map: HashMap<usize, bool>,
    flag_kill: bool,
    flag_force_rerow: bool,
    ready: bool,
    locked_viewport_width: Option<usize>,

    cells_to_refresh: HashSet<(usize, usize)>, // rect ids, rather than coords
    rows_to_refresh: Vec<usize>, // absolute row numbers
    active_cursor_cells: HashSet<(usize, usize)>, //rect ids of cells highlighted by cursor

    is_resizing: bool,

    rect_display_wrapper: usize,
    rects_display: (usize, usize),
    rect_meta: usize,

    row_dict: HashMap<usize, (usize, usize)>,
    cell_dict: HashMap<usize, HashMap<usize, (usize, usize)>>,

    search_history: Vec<Vec<u8>>,

    structure_id_gen: u64,
    structures: HashMap<u64, Box<dyn StructuredDataHandler>>,
    structure_spans: HashMap<u64, (usize, usize)>,
    structure_map: HashMap<usize, HashSet<u64>>,
    structure_validity: HashMap<u64, bool>,
}

impl SbyteEditor {
    pub fn new() -> SbyteEditor {
        let mut rectmanager = RectManager::new();
        let (width, height) = rectmanager.get_rect_size(wrecked::TOP).unwrap();
        let id_display_wrapper = rectmanager.new_rect(wrecked::TOP);
        let id_display_bits = rectmanager.new_rect(id_display_wrapper);
        let id_display_human = rectmanager.new_rect(id_display_wrapper);

        let id_rect_meta = rectmanager.new_rect(wrecked::TOP);

        let mut flag_timeouts = HashMap::new();
        flag_timeouts.insert(Flag::CURSOR_MOVED, 1);
        flag_timeouts.insert(Flag::SETUP_DISPLAYS, 0);
        flag_timeouts.insert(Flag::REMAP_ACTIVE_ROWS, 2);
        flag_timeouts.insert(Flag::UPDATE_OFFSET, 0);

        for i in 0 .. 60 {
            flag_timeouts.insert(Flag::UPDATE_ROW(i), 5);
        }

        let mut output = SbyteEditor {
            surpress_tick: false,

            display_flags: HashMap::new(),
            display_flag_timeouts: flag_timeouts,

            user_msg: None,
            user_error_msg: None,

            clipboard: Vec::new(),
            active_content: Vec::new(),
            active_file_path: None,
            cursor: Cursor::new(),
            active_converter: ConverterRef::HEX,
            undo_stack: Vec::new(),
            redo_stack: Vec::new(),
            has_unsaved_changes: false,
            register: None,
            flag_input_context: None,
            new_input_sequences: Vec::new(),

            viewport: ViewPort::new(width, height),

            line_commands: HashMap::new(),
            commandline: CommandLine::new(),
            rectmanager,

            active_row_map: HashMap::new(),
            flag_kill: false,
            flag_force_rerow: false,
            ready: false,
            locked_viewport_width: None,

            cells_to_refresh: HashSet::new(),
            rows_to_refresh: Vec::new(),
            active_cursor_cells: HashSet::new(),

            is_resizing: false,

            rect_display_wrapper: id_display_wrapper,
            rects_display: (id_display_bits, id_display_human),
            rect_meta: id_rect_meta,

            row_dict: HashMap::new(),
            cell_dict: HashMap::new(),

            search_history: Vec::new(),

            structure_id_gen: 0,
            structures: HashMap::new(),
            structure_spans: HashMap::new(),
            structure_validity: HashMap::new(),
            structure_map: HashMap::new()
        };
        output.assign_line_command("q".to_string(), "QUIT");
        output.assign_line_command("w".to_string(), "SAVE");
        output.assign_line_command("wq".to_string(), "SAVEQUIT");
        output.assign_line_command("find".to_string(), "JUMP_TO_NEXT");
        output.assign_line_command("insert".to_string(), "INSERT_STRING");
        output.assign_line_command("overwrite".to_string(), "OVERWRITE");
        output.assign_line_command("setcmd".to_string(), "ASSIGN_INPUT");
        output.assign_line_command("lw".to_string(), "SET_WIDTH");
        output.assign_line_command("reg".to_string(), "SET_REGISTER");

        output.raise_flag(Flag::SETUP_DISPLAYS);
        output.raise_flag(Flag::REMAP_ACTIVE_ROWS);
        output
    }

    pub fn load_config(&mut self, file_path: &str) {
        match File::open(file_path) {
            Ok(mut file) => {
                let file_length = match file.metadata() {
                    Ok(metadata) => {
                        metadata.len()
                    }
                    Err(e) => {
                        0
                    }
                };

                let mut buffer: Vec<u8> = vec![0; file_length as usize];
                file.read(&mut buffer);
                let working_cmds: Vec<&str> = std::str::from_utf8(buffer.as_slice()).unwrap().split("\n").collect();
                self.surpress_tick = true;
                for cmd in working_cmds.iter() {
                    self.try_command(cmd);
                }
                self.surpress_tick = false;
            }
            Err(e) => { }
        }
    }

    pub fn main(&mut self) -> Result<(), Box<dyn Error>> {
        let input_interface: Arc<Mutex<InputterEditorInterface>> = Arc::new(Mutex::new(InputterEditorInterface::new()));

        let signal_mutex = input_interface.clone();
        let mut kill_daemon = ctrlc::set_handler(move || {
            let mut ok = false;
            while !ok {
                match signal_mutex.try_lock() {
                    Ok(ref mut mutex) => {
                        mutex.flag_kill = true;
                        ok = true;
                    }
                    Err(e) => ()
                }
            }
        }).expect("Error setting Ctrl-C handler");

        let c = input_interface.clone();
        let mut _input_daemon = thread::spawn(move || {
            let mut inputter = Inputter::new();

            let mode_default = "DEFAULT";
            let mode_insert = "INSERT";
            let mode_overwrite = "OVERWRITE";
            let mode_cmd = "CMD";

            inputter.assign_context_switch("MODE_SET_INSERT", mode_insert);
            inputter.assign_context_switch("MODE_SET_OVERWRITE", mode_overwrite);
            inputter.assign_context_switch("MODE_SET_APPEND", mode_insert);
            inputter.assign_context_switch("MODE_SET_DEFAULT", mode_default);
            inputter.assign_context_switch("MODE_SET_CMD", mode_cmd);
            inputter.assign_context_switch("MODE_SET_SEARCH", mode_cmd);
            inputter.assign_context_switch("MODE_SET_INSERT_SPECIAL", mode_cmd);
            inputter.assign_context_switch("MODE_SET_OVERWRITE_SPECIAL", mode_cmd);
            inputter.assign_context_switch("RUN_CUSTOM_COMMAND", mode_default);

            for i in 0 .. 10 {
                inputter.assign_mode_command(mode_default, std::str::from_utf8(&[i + 48]).unwrap().to_string(), "APPEND_TO_REGISTER");
            }

            inputter.assign_mode_command(mode_insert, std::str::from_utf8(&[27]).unwrap().to_string(), "MODE_SET_DEFAULT");
            inputter.assign_mode_command(mode_overwrite, std::str::from_utf8(&[27]).unwrap().to_string(), "MODE_SET_DEFAULT");

            for i in 32 .. 127 {
                inputter.assign_mode_command(mode_insert, std::str::from_utf8(&[i]).unwrap().to_string(), "INSERT_STRING");
                inputter.assign_mode_command(mode_overwrite, std::str::from_utf8(&[i]).unwrap().to_string(), "OVERWRITE_STRING");
                inputter.assign_mode_command(mode_cmd, std::str::from_utf8(&[i]).unwrap().to_string(), "INSERT_TO_CMDLINE");
            }

            inputter.assign_mode_command(mode_cmd, std::str::from_utf8(&[10]).unwrap().to_string(), "RUN_CUSTOM_COMMAND");
            inputter.assign_mode_command(mode_cmd, std::str::from_utf8(&[27]).unwrap().to_string(), "MODE_SET_DEFAULT");
            inputter.assign_mode_command(mode_cmd, std::str::from_utf8(&[127]).unwrap().to_string(), "CMDLINE_BACKSPACE");


            /////////////////////////////////
            // Rectmanager puts stdout in non-canonical mode,
            // so stdin will be char-by-char
            let stdout = io::stdout();
            let mut reader = io::stdin();
            let mut buffer;

            stdout.lock().flush().unwrap();
            ////////////////////////////////


            let mut do_push: bool;
            while true {
                buffer = [0;1];
                reader.read_exact(&mut buffer).unwrap();
                for character in buffer.iter() {
                    match c.try_lock() {
                        Ok(ref mut mutex) => {
                            do_push = true;

                            match &mutex.new_context {
                                Some(context) => {
                                    inputter.set_context(&context);
                                }
                                None => ()
                            }

                            mutex.new_context = None;

                            for (context, sequence, funcref) in mutex.new_input_sequences.drain(..) {
                                inputter.assign_mode_command(&context, sequence, &funcref);
                            }
                        }
                        Err(e) => ()
                    }

                    match inputter.read_input(*character) {
                        Some((funcref, input_sequence)) => {
                            match c.try_lock() {
                                Ok(ref mut mutex) => {
                                    do_push = true;

                                    for (current_func, current_arg) in (mutex.function_queue).iter() {
                                        if *current_func == funcref && *current_arg == input_sequence {
                                            do_push = false;
                                            break;
                                        }
                                    }

                                    if do_push {
                                        (mutex.function_queue).push((funcref, input_sequence));
                                    }

                                }
                                Err(e) => {
                                }
                            }
                        }
                        None => ()
                    }
                }

            }
        });

        let fps = 59.97;

        let nano_seconds = ((1f64 / fps) * 1_000_000_000f64) as u64;
        let delay = time::Duration::from_nanos(nano_seconds);
        self.raise_flag(Flag::SETUP_DISPLAYS);

        while ! self.flag_kill {
            match input_interface.try_lock() {
                Ok(ref mut mutex) => {

                    if mutex.flag_kill {
                        break;
                    }

                    if (mutex.function_queue).len() > 0 {
                        let (_current_func, _current_arg) = (mutex.function_queue).remove(0);
                        // Ignore input while waiting for the inputter to set new context.
                        match mutex.new_context {
                            Some(_) => { }
                            None => {
                                self.run_cmd_from_functionref(&_current_func, vec![_current_arg]);
                            }
                        }
                    }

                    match &self.flag_input_context {
                        Some(context_key) => {
                            (mutex.new_context) = Some(context_key.to_string());
                        }
                        None => { }
                    }

                    self.flag_input_context = None;

                    for (context, sequence, funcref) in self.new_input_sequences.drain(..) {
                        (mutex.new_input_sequences).push((context, sequence, funcref));
                    }
                }
                Err(e) => ()
            }

            self.tick();
            thread::sleep(delay);
        }

        self.kill();
        Ok(())
    }

    pub fn kill(&mut self) {
        self.rectmanager.kill();
    }

    fn unmap_structure(&mut self, structure_id: u64) {
        // Clear out any old mapping
        match self.structure_spans.get(&structure_id) {
            Some((span_i, span_f)) => {
                for i in *span_i .. *span_f {
                    match self.structure_map.get_mut(&i) {
                        Some(sid_hashset) => {
                            sid_hashset.remove(&structure_id);
                        }
                        None => {}
                    }
                }
            }
            None => {}
        }
    }

    fn set_structure_span(&mut self, structure_id: u64, new_span: (usize, usize)) {
        self.unmap_structure(structure_id);
        // update the span
        self.structure_spans.entry(structure_id)
            .and_modify(|span| *span = new_span)
            .or_insert(new_span);

        // update the map
        match self.structure_spans.get(&structure_id) {
            Some((span_i, span_f)) => {
                for i in *span_i .. *span_f {
                    self.structure_map.entry(i)
                        .or_insert(HashSet::new());

                    self.structure_map.entry(i)
                        .and_modify(|sid_set| { sid_set.insert(structure_id); });
                }
            }
            None => { } // Should be unreachable
        }
    }

    fn new_structure_handler(&mut self, index: usize, length: usize, handler: Box<dyn StructuredDataHandler>) -> u64 {
        let new_id = self.structure_id_gen;
        self.structure_id_gen += 1;
        self.structures.insert(new_id, handler);
        self.set_structure_span(new_id, (index, index + length));
        self.structure_validity.insert(new_id, true);

        new_id
    }

    fn remove_structure_handler(&mut self, handler_id: u64) {
        self.structures.remove(&handler_id);
        self.unmap_structure(handler_id);
        self.structure_spans.remove(&handler_id);
        self.structure_validity.remove(&handler_id);
    }

    fn shift_structure_handlers_after(&mut self, offset: usize, adjustment: isize) -> Vec<(u64, (usize, usize))> {
        let mut history: Vec<(u64, (usize, usize))>= Vec::new();
        let mut new_spans = Vec::new();
        for (sid, span) in self.structure_spans.iter_mut() {
            if span.0 >= offset {
                history.push((*sid, (span.0, span.1)));
                new_spans.push(
                    (
                        *sid,
                        (
                            ((span.0 as isize) + adjustment) as usize,
                            ((span.1 as isize) + adjustment) as usize
                        )
                    )
                );
            } else if span.1 > offset {
                history.push((*sid, (span.0, span.1)));
                new_spans.push(
                    (
                        *sid,
                        (
                            span.0,
                            ((span.1 as isize) + adjustment) as usize
                        )
                    )
                );
            }
        }
        for (sid, new_span) in new_spans.iter() {
            self.set_structure_span(*sid, *new_span);
        }

        history
    }

    fn get_visible_structured_data_handlers(&mut self, offset: usize, search_width: usize) -> Vec<((usize, usize), u64)> {
        let mut output = Vec::new();

        for (sid, span) in self.structure_spans.iter() {
            // If span starts after first point, but before last
            // if span ends after first point but before last
            // if span start before first point, but ends after
            if (span.0 >= offset && span.0 < offset + search_width)
            || (span.1 >= offset && span.1 < offset + search_width)
            || (span.0 <= offset && span.1 > offset) {
                output.push((*span, *sid));
            }
        }

        output
    }

    fn get_structured_data_handlers(&mut self, offset: usize) -> Vec<((usize, usize), u64)> {
        let mut output = Vec::new();

        match self.structure_map.get(&offset) {
            Some(ids) => {
                for sid in ids.iter() {
                    match self.structure_spans.get(sid) {
                        Some(span) => {
                            output.push((*span, *sid));
                        }
                        None => {}
                    }
                }

            }
            None => {}
        }

        // We want inner most structures first
        output.sort();
        output.reverse();

        output
    }

    fn run_structure_checks(&mut self, offset: usize) -> Vec<(u64, (usize, usize))> {
        let mut updated_structures = Vec::new();
        let mut working_bytes;
        let mut working_bytes_len;

        let mut difference: isize = 0;

        let mut was_valid: bool;
        let mut new_structure: Option<Box<dyn StructuredDataHandler>>;
        for (span, handler_id) in self.get_structured_data_handlers(offset).iter() {
            working_bytes_len = span.1 - span.0;
            working_bytes = self.get_chunk(span.0, working_bytes_len);
            new_structure = None;
            was_valid = self.structure_validity[handler_id];
            match self.structures.get_mut(handler_id) {
                Some(handler) => {
                    match handler.update(working_bytes) {
                        Ok(_) => {
                            self.structure_validity.entry(*handler_id).and_modify(|e| *e = true);
                        }
                        Err(e) => {
                            self.structure_validity.entry(*handler_id).and_modify(|e| *e = false);
                        }
                    }
                }
                None => ()
            }
            if was_valid != self.structure_validity[handler_id] {
                updated_structures.push((*handler_id, *span));
            }
        }

        updated_structures
    }

    fn increment_byte(&mut self, offset: usize) -> Result<(), EditorError> {
        let mut current_byte_offset = offset;
        if self.active_content.len() > current_byte_offset {
            let mut current_byte_value = self.active_content[current_byte_offset];
            let mut undo_bytes = vec![];

            while true {
                undo_bytes.insert(0, current_byte_value);
                if current_byte_value < 255 {

                    self.active_content[current_byte_offset] = current_byte_value + 1;
                    break;
                } else {
                    self.active_content[current_byte_offset] = 0;
                    if current_byte_offset > 0 {
                        current_byte_offset -= 1;
                    } else {
                        break;
                    }
                    current_byte_value = self.active_content[current_byte_offset];
                }
            }

            self.push_to_undo_stack(current_byte_offset, undo_bytes.len(), undo_bytes);
            Ok(())
        } else {
            Err(EditorError::OutOfRange)
        }
    }

    fn decrement_byte(&mut self, offset: usize) -> Result<(), EditorError> {
        let mut current_byte_offset = offset;

        if self.active_content.len() > current_byte_offset {
            let mut current_byte_value = self.active_content[current_byte_offset];

            let mut undo_bytes = vec![];

            while true {
                undo_bytes.insert(0, current_byte_value);
                if current_byte_value > 0 {
                    self.active_content[current_byte_offset] = current_byte_value - 1;
                    break;
                } else {
                    self.active_content[current_byte_offset] = 255;
                    if current_byte_offset > 0 {
                        current_byte_offset -= 1;
                    } else {
                        break;
                    }
                    current_byte_value = self.active_content[current_byte_offset];
                }
            }

            self.push_to_undo_stack(current_byte_offset, undo_bytes.len(), undo_bytes);
            Ok(())
        } else {
            Err(EditorError::OutOfRange)
        }
    }

    // ONLY to be used in insert_bytes and overwrite_bytes. nowhere else.
    fn _insert_bytes(&mut self, offset: usize, new_bytes: Vec<u8>) -> Result<(), EditorError> {
        let output;
        if offset < self.active_content.len() {
            for (i, new_byte) in new_bytes.iter().enumerate() {
                self.active_content.insert(offset + i, *new_byte);
            }
            output = Ok(());
        } else if offset == self.active_content.len() {
            for new_byte in new_bytes.iter() {
                self.active_content.push(*new_byte);
            }
            output = Ok(());
        } else {
            output = Err(EditorError::OutOfRange);
        }

        if output.is_ok() {
            self.shift_structure_handlers_after(offset, new_bytes.len() as isize);
        }


        output
    }

    // ONLY to be  used by remove_bytes and overwrite_bytes functions, nowhere else.
    fn _remove_bytes(&mut self, offset: usize, length: usize) -> Result<Vec<u8>, EditorError> {
        let mut output;
        if (offset < self.active_content.len()) {
            let mut removed_bytes = Vec::new();
            let adj_length = min(self.active_content.len() - offset, length);
            for i in 0..adj_length {
                removed_bytes.push(self.active_content.remove(offset));
            }
            output = Ok(removed_bytes);
        } else {
            output = Err(EditorError::OutOfRange);
        }

        if output.is_ok() {
            self.shift_structure_handlers_after(offset, 0 - (length as isize));
        }

        output
    }

    fn build_key_map() -> HashMap<String, String> {
        let mut key_map = HashMap::new();
        // Common control characters
        key_map.insert("BACKSPACE".to_string(), "\x7F".to_string());
        key_map.insert("TAB".to_string(), "\x09".to_string());
        key_map.insert("LINE_FEED".to_string(), "\x0A".to_string());
        key_map.insert("RETURN".to_string(), "\x0D".to_string());
        key_map.insert("ESCAPE".to_string(), "\x1B".to_string());
        key_map.insert("ARROW_UP".to_string(), "\x1B[A".to_string());
        key_map.insert("ARROW_LEFT".to_string(), "\x1B[D".to_string());
        key_map.insert("ARROW_DOWN".to_string(), "\x1B[B".to_string());
        key_map.insert("ARROW_RIGHT".to_string(), "\x1B[C".to_string());
        key_map.insert("DELETE".to_string(), "\x1B[3\x7e".to_string());

        // lesser control characters
        key_map.insert("NULL".to_string(), "\x00".to_string());
        key_map.insert("STX".to_string(), "\x01".to_string());
        key_map.insert("SOT".to_string(), "\x02".to_string());
        key_map.insert("ETX".to_string(), "\x03".to_string());
        key_map.insert("EOT".to_string(), "\x04".to_string());
        key_map.insert("ENQ".to_string(), "\x05".to_string());
        key_map.insert("ACK".to_string(), "\x06".to_string());
        key_map.insert("BELL".to_string(), "\x07".to_string());
        key_map.insert("VTAB".to_string(), "\x0B".to_string());
        key_map.insert("FORM_FEED".to_string(), "\x0C".to_string());
        key_map.insert("SHIFT_OUT".to_string(), "\x0E".to_string());
        key_map.insert("SHIFT_IN".to_string(), "\x0F".to_string());
        key_map.insert("DATA_LINK_ESCAPE".to_string(), "\x10".to_string());
        key_map.insert("XON".to_string(), "\x11".to_string());
        key_map.insert("CTRL+R".to_string(), "\x12".to_string());
        key_map.insert("XOFF".to_string(), "\x13".to_string());
        key_map.insert("DC4".to_string(), "\x14".to_string());
        key_map.insert("NAK".to_string(), "\x15".to_string());
        key_map.insert("SYN".to_string(), "\x16".to_string());
        key_map.insert("ETB".to_string(), "\x17".to_string());
        key_map.insert("CANCEL".to_string(), "\x18".to_string());
        key_map.insert("EM".to_string(), "\x19".to_string());
        key_map.insert("SUB".to_string(), "\x1A".to_string());
        key_map.insert("FILE_SEPARATOR".to_string(), "\x1C".to_string());
        key_map.insert("GROUP_SEPARATOR".to_string(), "\x1D".to_string());
        key_map.insert("RECORD_SEPARATOR".to_string(), "\x1E".to_string());
        key_map.insert("UNITS_EPARATOR".to_string(), "\x1F".to_string());

        // Regular character Keys
        key_map.insert("ONE".to_string(), "1".to_string());
        key_map.insert("TWO".to_string(), "2".to_string());
        key_map.insert("THREE".to_string(), "3".to_string());
        key_map.insert("FOUR".to_string(), "4".to_string());
        key_map.insert("FIVE".to_string(), "5".to_string());
        key_map.insert("SIX".to_string(), "6".to_string());
        key_map.insert("SEVEN".to_string(), "7".to_string());
        key_map.insert("EIGHT".to_string(), "8".to_string());
        key_map.insert("NINE".to_string(), "9".to_string());
        key_map.insert("ZERO".to_string(), "0".to_string());
        key_map.insert("BANG".to_string(), "!".to_string());
        key_map.insert("AT".to_string(), "@".to_string());
        key_map.insert("OCTOTHORPE".to_string(), "#".to_string());
        key_map.insert("DOLLAR".to_string(), "$".to_string());
        key_map.insert("PERCENT".to_string(), "%".to_string());
        key_map.insert("CARET".to_string(), "^".to_string());
        key_map.insert("AMPERSAND".to_string(), "&".to_string());
        key_map.insert("ASTERISK".to_string(), "*".to_string());
        key_map.insert("PARENTHESIS_OPEN".to_string(), "(".to_string());
        key_map.insert("PARENTHESIS_CLOSE".to_string(), ")".to_string());
        key_map.insert("BRACKET_OPEN".to_string(), "[".to_string());
        key_map.insert("BRACKET_CLOSE".to_string(), "]".to_string());
        key_map.insert("BRACE_OPEN".to_string(), "{".to_string());
        key_map.insert("BRACE_CLOSE".to_string(), "}".to_string());
        key_map.insert("BAR".to_string(), "|".to_string());
        key_map.insert("BACKSLASH".to_string(), "\\".to_string());
        key_map.insert("COLON".to_string(), ":".to_string());
        key_map.insert("SEMICOLON".to_string(), ";".to_string());
        key_map.insert("QUOTE".to_string(), "\"".to_string());
        key_map.insert("APOSTROPHE".to_string(), "'".to_string());
        key_map.insert("LESSTHAN".to_string(), "<".to_string());
        key_map.insert("GREATERTHAN".to_string(), ">".to_string());
        key_map.insert("COMMA".to_string(), ",".to_string());
        key_map.insert("PERIOD".to_string(), ".".to_string());
        key_map.insert("SLASH".to_string(), "/".to_string());
        key_map.insert("QUESTIONMARK".to_string(), "?".to_string());
        key_map.insert("DASH".to_string(), "-".to_string());
        key_map.insert("UNDERSCORE".to_string(), "_".to_string());
        key_map.insert("SPACE".to_string(), " ".to_string());
        key_map.insert("PLUS".to_string(), "+".to_string());
        key_map.insert("EQUALS".to_string(), "=".to_string());
        key_map.insert("TILDE".to_string(), "~".to_string());
        key_map.insert("BACKTICK".to_string(), "`".to_string());
        key_map.insert("A_UPPER".to_string(), "A".to_string());
        key_map.insert("B_UPPER".to_string(), "B".to_string());
        key_map.insert("C_UPPER".to_string(), "C".to_string());
        key_map.insert("D_UPPER".to_string(), "D".to_string());
        key_map.insert("E_UPPER".to_string(), "E".to_string());
        key_map.insert("F_UPPER".to_string(), "F".to_string());
        key_map.insert("G_UPPER".to_string(), "G".to_string());
        key_map.insert("H_UPPER".to_string(), "H".to_string());
        key_map.insert("I_UPPER".to_string(), "I".to_string());
        key_map.insert("J_UPPER".to_string(), "J".to_string());
        key_map.insert("K_UPPER".to_string(), "K".to_string());
        key_map.insert("L_UPPER".to_string(), "L".to_string());
        key_map.insert("M_UPPER".to_string(), "M".to_string());
        key_map.insert("N_UPPER".to_string(), "N".to_string());
        key_map.insert("O_UPPER".to_string(), "O".to_string());
        key_map.insert("P_UPPER".to_string(), "P".to_string());
        key_map.insert("Q_UPPER".to_string(), "Q".to_string());
        key_map.insert("R_UPPER".to_string(), "R".to_string());
        key_map.insert("S_UPPER".to_string(), "S".to_string());
        key_map.insert("T_UPPER".to_string(), "T".to_string());
        key_map.insert("U_UPPER".to_string(), "U".to_string());
        key_map.insert("V_UPPER".to_string(), "V".to_string());
        key_map.insert("W_UPPER".to_string(), "W".to_string());
        key_map.insert("X_UPPER".to_string(), "X".to_string());
        key_map.insert("Y_UPPER".to_string(), "Y".to_string());
        key_map.insert("Z_UPPER".to_string(), "Z".to_string());
        key_map.insert("A_LOWER".to_string(), "a".to_string());
        key_map.insert("B_LOWER".to_string(), "b".to_string());
        key_map.insert("C_LOWER".to_string(), "c".to_string());
        key_map.insert("D_LOWER".to_string(), "d".to_string());
        key_map.insert("E_LOWER".to_string(), "e".to_string());
        key_map.insert("F_LOWER".to_string(), "f".to_string());
        key_map.insert("G_LOWER".to_string(), "g".to_string());
        key_map.insert("H_LOWER".to_string(), "h".to_string());
        key_map.insert("I_LOWER".to_string(), "i".to_string());
        key_map.insert("J_LOWER".to_string(), "j".to_string());
        key_map.insert("K_LOWER".to_string(), "k".to_string());
        key_map.insert("L_LOWER".to_string(), "l".to_string());
        key_map.insert("M_LOWER".to_string(), "m".to_string());
        key_map.insert("N_LOWER".to_string(), "n".to_string());
        key_map.insert("O_LOWER".to_string(), "o".to_string());
        key_map.insert("P_LOWER".to_string(), "p".to_string());
        key_map.insert("Q_LOWER".to_string(), "q".to_string());
        key_map.insert("R_LOWER".to_string(), "r".to_string());
        key_map.insert("S_LOWER".to_string(), "s".to_string());
        key_map.insert("T_LOWER".to_string(), "t".to_string());
        key_map.insert("U_LOWER".to_string(), "u".to_string());
        key_map.insert("V_LOWER".to_string(), "v".to_string());
        key_map.insert("W_LOWER".to_string(), "w".to_string());
        key_map.insert("X_LOWER".to_string(), "x".to_string());
        key_map.insert("Y_LOWER".to_string(), "y".to_string());
        key_map.insert("Z_LOWER".to_string(), "z".to_string());

        key_map
    }
}

impl Editor for SbyteEditor {
    fn undo(&mut self) {
        let task = self.undo_stack.pop();
        match task {
            Some(_task) => {
                let redo_task = self.do_undo_or_redo(_task);
                self.redo_stack.push(redo_task);
            }
            None => ()
        }
    }

    fn redo(&mut self) {
        let task = self.redo_stack.pop();
        match task {
            Some(_task) => {
                let undo_task = self.do_undo_or_redo(_task);
                // NOTE: Not using self.push_to_undo_stack. don't want to clear the redo stack
                self.undo_stack.push(undo_task);
            }
            None => ()
        }
    }


    fn do_undo_or_redo(&mut self, task: (usize, usize, Vec<u8>)) -> (usize, usize, Vec<u8>) {
        let (offset, bytes_to_remove, bytes_to_insert) = task;

        self.cursor_set_offset(offset);

        let mut opposite_bytes_to_insert = vec![];
        let mut insert_length: usize = 0;
        if bytes_to_remove > 0 {
            match self._remove_bytes(offset, bytes_to_remove) {
                Ok(some_bytes) => {
                    insert_length += some_bytes.len();
                    opposite_bytes_to_insert = some_bytes;
                }
                Err(e) => ()
            }
        }

        let mut opposite_bytes_to_remove = 0;
        if bytes_to_insert.len() > 0 {
            opposite_bytes_to_remove = bytes_to_insert.len();
            self._insert_bytes(offset, bytes_to_insert);
        }
        self.run_structure_checks(offset);

        (offset, opposite_bytes_to_remove, opposite_bytes_to_insert)
    }

    fn push_to_undo_stack(&mut self, offset: usize, bytes_to_remove: usize, bytes_to_insert: Vec<u8>) {

        self.redo_stack.drain(..);
        let is_insert = bytes_to_remove == 0 && bytes_to_insert.len() > 0;
        let is_remove = bytes_to_remove > 0 && bytes_to_insert.len() == 0;
        let is_overwrite = !is_insert && !is_remove;

        let mut was_merged = false;
        match self.undo_stack.last_mut() {
            Some((next_offset, next_bytes_to_remove, next_bytes_to_insert)) => {
                let will_insert = *next_bytes_to_remove == 0 && next_bytes_to_insert.len() > 0;
                let will_remove = *next_bytes_to_remove > 0 && next_bytes_to_insert.len() == 0;
                let will_overwrite = !will_insert && !will_remove;

                if is_insert && will_insert {
                    if *next_offset == offset + bytes_to_insert.len() {
                        let mut new_bytes = bytes_to_insert.clone();
                        new_bytes.extend(next_bytes_to_insert.iter().copied());
                        *next_bytes_to_insert = new_bytes;
                        *next_offset = offset;
                        was_merged = true;
                    } else if *next_offset == offset {
                        next_bytes_to_insert.extend(bytes_to_insert.iter().copied());
                        was_merged = true;
                    }
                } else if is_remove && will_remove {
                    if *next_offset + *next_bytes_to_remove == offset {
                        *next_bytes_to_remove += bytes_to_remove;
                        was_merged = true;
                    }
                } else if is_overwrite && will_overwrite {
                }
            }
            None => ()
        }

        if !was_merged {
            self.undo_stack.push((offset, bytes_to_remove, bytes_to_insert));
        }
    }

    fn get_active_converter(&self) -> Box<dyn Converter> {
        match self.active_converter {
            ConverterRef::HEX => {
                Box::new(HexConverter {})
            }
            ConverterRef::BIN => {
                Box::new(BinaryConverter {})
            }
            _ => {
                Box::new(HexConverter {})
            }
        }
    }

    fn replace(&mut self, search_for: Vec<u8>, replace_with: Vec<u8>) {
        let mut matches = self.find_all(&search_for);
        // replace in reverse order
        matches.reverse();

        for i in matches.iter() {
            for j in 0..replace_with.len() {
                self.active_content.remove(i + j);
            }
            for (j, new_byte) in replace_with.iter().enumerate() {
                self.active_content.insert(*i + j, *new_byte);
            }
        }
    }

    fn make_selection(&mut self, offset: usize, length: usize) {
        self.cursor_set_offset(offset);
        self.cursor_set_length(length as isize);
    }

    fn copy_to_clipboard(&mut self, bytes_to_copy: Vec<u8>) {
        self.clipboard = Vec::new();
        for b in bytes_to_copy.iter() {
            self.clipboard.push(*b);
        }
    }

    fn get_clipboard(&mut self) -> Vec<u8> {
        self.clipboard.clone()
    }

    fn copy_selection(&mut self) {
        let selected_bytes = self.get_selected();
        self.copy_to_clipboard(selected_bytes);
    }

    fn load_file(&mut self, file_path: &str) {
        self.active_content = Vec::new();

        self.set_file_path(file_path.to_string());
        match File::open(file_path) {
            Ok(mut file) => {
                let file_length = match file.metadata() {
                    Ok(metadata) => {
                        metadata.len()
                    }
                    Err(e) => {
                        0
                    }
                };

                let mut buffer: Vec<u8> = vec![0; file_length as usize];
                file.read(&mut buffer);

                for byte in buffer.iter() {
                    self.active_content.push(*byte);
                }
            }
            Err(e) => {}
        }
    }

    fn save(&mut self) {
        match &self.active_file_path {
            Some(path) => {
                self.save_as(&path.to_string());
            }
            None => {
                //TODO arguments
            }
        };
    }

    fn save_as(&mut self, path: &str) {
        match File::create(path) {
            Ok(mut file) => {
                file.write_all(self.active_content.as_slice());
                // TODO: Handle potential file system problems
                //file.sync_all();
            }
            Err(e) => {
            }
        }

    }

    fn set_file_path(&mut self, new_file_path: String) {
        self.active_file_path = Some(new_file_path);
    }

    fn find_all(&self, search_for: &Vec<u8>) -> Vec<usize> {
        let mut output: Vec<usize> = Vec::new();

        let search_length = search_for.len();

        let mut i = 0;
        let mut j_offset;
        while i <= self.active_content.len() - search_length {
            j_offset = 0;
            for (j, test_byte) in search_for.iter().enumerate() {
                if self.active_content[i + j] != *test_byte {
                    break;
                }
                j_offset += 1;
            }
            if j_offset == search_length {
                output.push(i);
            }
            i += max(1, j_offset);
        }

        output
    }

    fn find_after(&self, pattern: &Vec<u8>, offset: usize) -> Option<usize> {
        //TODO: This could definitely be sped up.
        let matches = self.find_all(pattern);
        let mut output = None;
        let mut found = false;

        if matches.len() > 0 {
            for i in matches.iter() {
                if *i > offset {
                    output = Some(*i);
                    found = true;
                    break;
                }
            }
            if !found {
                output = Some(matches[0]);
            }
        }

        output
    }


    fn remove_bytes(&mut self, offset: usize, length: usize) -> Result<Vec<u8>, EditorError> {
        let output = self._remove_bytes(offset, length);

        match output {
            Ok(old_bytes) => {
                self.push_to_undo_stack(offset, 0, old_bytes.clone());
                Ok(old_bytes)
            }
            Err(e) => {
                Err(e)
            }
        }
    }


    fn remove_bytes_at_cursor(&mut self) -> Result<Vec<u8>, EditorError> {
        let offset = self.cursor.get_offset();
        let length = self.cursor.get_length();
        self.remove_bytes(offset, length)
    }


    fn insert_bytes(&mut self, offset: usize, new_bytes: Vec<u8>) -> Result<(), EditorError> {
        let mut adj_byte_width = new_bytes.len();
        let output = self._insert_bytes(offset, new_bytes);

        self.push_to_undo_stack(offset, adj_byte_width, vec![]);

        output
    }

    fn overwrite_bytes_at_cursor(&mut self, new_bytes: Vec<u8>) -> Result<Vec<u8>, EditorError> {
        let position = self.cursor.get_offset();
        self.overwrite_bytes(position, new_bytes)
    }

    fn overwrite_bytes(&mut self, position: usize, new_bytes: Vec<u8>) -> Result<Vec<u8>, EditorError> {
        let length = new_bytes.len();
        let mut output = self._remove_bytes(position, length);
        match output {
            Ok(old_bytes) => {
                self._insert_bytes(position, new_bytes);
                self.push_to_undo_stack(position, length, old_bytes.clone());


                Ok(old_bytes)
            }
            Err(e) => {
                Err(e)
            }
        }
    }

    fn insert_bytes_at_cursor(&mut self, new_bytes: Vec<u8>) {
        let position = self.cursor.get_offset();
        self.insert_bytes(position, new_bytes);
    }

    fn get_selected(&mut self) -> Vec<u8> {
        let offset = self.cursor.get_offset();
        let length = self.cursor.get_length();

        self.get_chunk(offset, length)
    }

    fn get_chunk(&mut self, offset: usize, length: usize) -> Vec<u8> {
        let mut output: Vec<u8> = Vec::new();
        for i in min(offset, self.active_content.len()) .. min(self.active_content.len(), offset + length) {
            output.push(self.active_content[i]);
        }

        output
    }

    fn cursor_next_byte(&mut self) {
        let new_position = self.cursor.get_offset() + 1;
        self.cursor_set_offset(new_position);
    }

    fn cursor_prev_byte(&mut self) {
        if self.cursor.get_offset() != 0 {
            let new_position = self.cursor.get_offset() - 1;
            self.cursor_set_offset(new_position);
        }
    }

    fn cursor_increase_length(&mut self) {
        let new_length;
        if self.cursor.get_real_length() == -1 {
            new_length = 1;
        } else {
            new_length = self.cursor.get_real_length() + 1;
        }

        self.cursor_set_length(new_length);
    }

    fn cursor_decrease_length(&mut self) {
        let new_length;
        if self.cursor.get_real_length() == 1 {
            new_length = -1
        } else {
            new_length = self.cursor.get_real_length() - 1;
        }

        self.cursor_set_length(new_length);
    }

    fn cursor_set_offset(&mut self, new_offset: usize) {
        let adj_offset = min(self.active_content.len(), new_offset);
        self.cursor.set_offset(adj_offset);
    }

    fn cursor_set_length(&mut self, new_length: isize) {
        let adj_length;
        if self.cursor.get_real_offset() == self.active_content.len() && new_length > 0 {
            self.cursor.set_length(1);
        } else if new_length < 0 {
            self.cursor.set_length(max(new_length, 0 - self.cursor.get_real_offset() as isize));
        } else if new_length == 0 {
        } else {
            adj_length = min(new_length as usize, self.active_content.len() - self.cursor.get_real_offset()) as isize;
            self.cursor.set_length(adj_length);
        }
    }

    fn get_display_ratio(&mut self) -> u8 {
        let human_converter = HumanConverter {};
        let human_string_length = human_converter.encode(vec![65]).len();

        let active_converter = self.get_active_converter();
        let active_string_length = active_converter.encode(vec![65]).len();

        ((active_string_length / human_string_length) + 1) as u8
    }
}

impl VisualEditor for SbyteEditor {
    fn cursor_next_line(&mut self) {
        let new_offset = self.cursor.get_real_offset() + self.viewport.get_width();
        self.cursor_set_offset(new_offset);
    }

    fn cursor_prev_line(&mut self) {
        let viewport_width = self.viewport.get_width();
        let new_offset = self.cursor.get_real_offset() - min(self.cursor.get_real_offset(), viewport_width);
        self.cursor_set_offset(new_offset);
    }

    fn cursor_increase_length_by_line(&mut self) {
        let mut new_length: isize = self.cursor.get_real_length() + (self.viewport.get_width() as isize);

        if self.cursor.get_real_length() < 0 && new_length >= 0 {
            new_length += 1;
        }

        self.cursor_set_length(new_length);
    }

    fn cursor_decrease_length_by_line(&mut self) {
        let mut new_length: isize = self.cursor.get_real_length() - (self.viewport.get_width() as isize);
        if self.cursor.get_real_length() > 0 && new_length < 0 {
            new_length -= 1;
        }
        self.cursor_set_length(new_length);
    }

    fn adjust_viewport_offset(&mut self) {
        let width = self.viewport.get_width();
        let height = self.viewport.get_height();
        let screen_buffer_length = width * height;
        let mut adj_viewport_offset = self.viewport.get_offset();

        let adj_cursor_offset = if self.cursor.get_real_length() <= 0 {
            self.cursor.get_offset()
        } else {
            self.cursor.get_offset() + self.cursor.get_length() - 1
        };

        while adj_cursor_offset >= screen_buffer_length + adj_viewport_offset {
            adj_viewport_offset += width;
        }

        while adj_viewport_offset > adj_cursor_offset {
            if (width > adj_viewport_offset) {
                adj_viewport_offset = 0;
            } else {
                adj_viewport_offset -= width;
            }
        }

        self.viewport.set_offset(adj_viewport_offset);
    }
}

impl InConsole for SbyteEditor {
    fn tick(&mut self) {
        if (! self.surpress_tick) {

            self.check_resize();

            if self.check_flag(Flag::SETUP_DISPLAYS) {
                self.setup_displays();
            }

            if self.check_flag(Flag::REMAP_ACTIVE_ROWS) {
                self.remap_active_rows();
            }

            let len = self.rows_to_refresh.len();
            if len > 0 {
                let mut in_timeout = Vec::new();
                let mut y;
                while self.rows_to_refresh.len() > 0 {
                    y = self.rows_to_refresh.pop().unwrap();
                    if self.check_flag(Flag::UPDATE_ROW(y)) {
                        self.set_row_characters(y);
                    } else {
                        in_timeout.push(y);
                    }
                }
                self.rows_to_refresh = in_timeout;
            }


            if self.check_flag(Flag::CURSOR_MOVED) {
                self.apply_cursor();
            }


            match &self.user_error_msg {
                Some(msg) => {
                    self.display_user_error(msg.clone());
                    self.user_error_msg = None;

                    // Prevent any user msg from clobbering this msg
                    self.user_msg = None;
                    self.lower_flag(Flag::UPDATE_OFFSET);
                }
                None => {
                    if self.check_flag(Flag::DISPLAY_CMDLINE) {
                        self.display_command_line();
                    } else {
                        match &self.user_msg {
                            Some(msg) => {
                                self.display_user_message(msg.clone());
                                self.user_msg = None;
                                self.lower_flag(Flag::UPDATE_OFFSET);
                            }
                            None => {
                                if self.check_flag(Flag::UPDATE_OFFSET) {
                                    self.display_user_offset();
                                }
                            }
                        }
                    }
                }
            }

<<<<<<< HEAD
            self.rectmanager.draw();
=======
            self.rectmanager.draw(wrecked::TOP);
>>>>>>> 2bb34941
        }
    }

    fn autoset_viewport_size(&mut self) {
        let full_height = self.rectmanager.get_height();
        let full_width = self.rectmanager.get_width();
        let meta_height = 1;

        let display_ratio = self.get_display_ratio() as f64;
        let r: f64 = (1f64 / display_ratio);
        let a: f64 = (1f64 - ( 1f64 / (r + 1f64)));
        let mut base_width = ((full_width as f64) * a) as usize;

        match self.locked_viewport_width {
            Some(locked_width) => {
                base_width = min(locked_width, base_width);
            }
            None => ()
        }

        self.viewport.set_size(
            base_width,
            full_height - meta_height
        );

        // adjust viewport
        let old_offset = self.viewport.get_offset();
        self.viewport.set_offset((old_offset / base_width) * base_width);


        self.active_row_map.drain();
        for i in 0 .. self.viewport.get_height() {
            self.active_row_map.insert(i, false);
        }
    }

    fn setup_displays(&mut self) {
        let full_width = self.rectmanager.get_width();
        let full_height = self.rectmanager.get_height();

        self.autoset_viewport_size();
        let viewport_width = self.viewport.get_width();
        let viewport_height = self.viewport.get_height();

        self.rectmanager.resize(self.rect_meta, full_width, 1);
        self.rectmanager.resize(
            self.rect_display_wrapper,
            full_width,
            full_height - 1
        );

        let (bits_display, human_display) = self.rects_display;
        self.rectmanager.clear_children(bits_display);
        self.rectmanager.clear_children(human_display);

        self.arrange_displays();

        self.cell_dict.drain();
        self.row_dict.drain();

        let display_ratio = self.get_display_ratio() as usize;
        let width_bits;
        if display_ratio != 1 {
            width_bits = max(1, display_ratio - 1);
        } else {
            width_bits = display_ratio;
        }

        let mut _bits_row_id;
        let mut _bits_cell_id;
        let mut _human_row_id;
        let mut _human_cell_id;
        let mut _cells_hashmap;
        for y in 0..viewport_height {
            self.active_row_map.entry(y)
                .and_modify(|e| *e = false)
                .or_insert(false);

            _bits_row_id = self.rectmanager.new_rect(bits_display);

            self.rectmanager.resize(
                _bits_row_id,
                (viewport_width * display_ratio) - 1,
                1
            );

            self.rectmanager.set_position(_bits_row_id, 0, y as isize);

            _human_row_id = self.rectmanager.new_rect(human_display);
            self.rectmanager.resize(
                _human_row_id,
                viewport_width,
                1
            );
            self.rectmanager.set_position(
                _human_row_id,
                0,
                y as isize
            );

            self.row_dict.entry(y)
                .and_modify(|e| *e = (_bits_row_id, _human_row_id))
                .or_insert((_bits_row_id, _human_row_id));

            _cells_hashmap = self.cell_dict.entry(y).or_insert(HashMap::new());

            for x in 0 .. viewport_width {
                _bits_cell_id = self.rectmanager.new_rect(_bits_row_id);
                self.rectmanager.resize(
                    _bits_cell_id,
                    width_bits,
                    1
                );

                self.rectmanager.set_position(
                    _bits_cell_id,
                    (x * display_ratio) as isize,
                    0
                );

                _human_cell_id = self.rectmanager.new_rect(_human_row_id);
<<<<<<< HEAD

=======
>>>>>>> 2bb34941

                self.rectmanager.set_position(
                    _human_cell_id,
                    x as isize,
                    0
                );
                self.rectmanager.resize(_human_cell_id, 1, 1);

                _cells_hashmap.entry(x as usize)
                    .and_modify(|e| *e = (_bits_cell_id, _human_cell_id))
                    .or_insert((_bits_cell_id, _human_cell_id));
            }
        }

        self.flag_force_rerow = true;

        self.raise_flag(Flag::CURSOR_MOVED);
    }

    fn check_resize(&mut self) {
        if self.rectmanager.auto_resize() {
            self.is_resizing = true;

            // Viewport offset needs to be set to zero to ensure each line has the correct width
            self.viewport.set_offset(0);
            self.cursor_set_offset(0);

            self.raise_flag(Flag::SETUP_DISPLAYS);
            self.raise_flag(Flag::REMAP_ACTIVE_ROWS);
            self.flag_force_rerow = true;
            self.is_resizing = false;
        }
    }

    fn arrange_displays(&mut self) {
        let full_width = self.rectmanager.get_width();
        let full_height = self.rectmanager.get_height();
        let meta_height = 1;

        self.rectmanager.set_position(
            self.rect_meta,
            0,
            (full_height - meta_height) as isize
        );


        let display_height = full_height - meta_height;
        self.rectmanager.clear_characters(self.rect_display_wrapper);

        self.rectmanager.resize(
            self.rect_display_wrapper,
            full_width,
            display_height
        );

        self.rectmanager.set_position(
            self.rect_display_wrapper,
            0,
            0
        );

        let display_ratio = self.get_display_ratio();
        let (bits_id, human_id) = self.rects_display;

        let bits_display_width = self.viewport.get_width() * display_ratio as usize;
        let human_display_width = self.viewport.get_width();
        let remaining_space = full_width - bits_display_width - human_display_width;


        let bits_display_x = remaining_space / 2;

        self.rectmanager.resize(bits_id, bits_display_width, display_height);
        self.rectmanager.set_position(bits_id, bits_display_x as isize, 0);

        // TODO: Fill in a separator

        //let human_display_x = (full_width - human_display_width) as isize;
        let human_display_x = (remaining_space / 2) + bits_display_width;

        self.rectmanager.resize(human_id, human_display_width, display_height);
        self.rectmanager.set_position(human_id, human_display_x as isize, 0);
    }

    fn remap_active_rows(&mut self) {
        let width = self.viewport.get_width();
        let height = self.viewport.get_height();
        let initial_y = (self.viewport.get_offset() / width) as isize;

        self.adjust_viewport_offset();
        let new_y = (self.viewport.get_offset() / width) as isize;

        let diff: usize;
        if new_y > initial_y {
            diff = (new_y - initial_y) as usize;
        } else {
            diff = (initial_y - new_y) as usize;
        }

        if diff > 0 || self.flag_force_rerow {
            if diff < height && ! self.flag_force_rerow {
                // Don't rerender rendered rows. just shuffle them around
                {
                    let (bits, human) = self.rects_display;
                    self.rectmanager.shift_contents(
                        human,
                        0,
                        initial_y - new_y
                    );
                    self.rectmanager.shift_contents(
                        bits,
                        0,
                        initial_y - new_y
                    );
                }

                let mut new_rows_map = HashMap::new();
                let mut new_cells_map = HashMap::new();
                let mut new_active_map = HashMap::new();
                let mut from_y;
                if new_y < initial_y {
                    // Reassign the display_dicts to correspond to correct rows
                    for y in 0 .. height {

                        if diff > y {
                            from_y = height - ((diff - y) % height);
                        } else {
                            from_y = (y - diff) % height;
                        }

                        match self.row_dict.get(&from_y) {
                            Some((bits, human)) => {
                                new_rows_map.entry(y)
                                    .and_modify(|e| { *e = (*bits, *human)})
                                    .or_insert((*bits, *human));
                            }
                            None => ()
                        }

                        match self.cell_dict.get(&from_y) {
                            Some(cellhash) => {
                                new_cells_map.entry(y)
                                    .and_modify(|e| { *e = cellhash.clone()})
                                    .or_insert(cellhash.clone());
                            }
                            None => ()
                        }

                        if y < from_y {
                            // Moving row at bottom to top
                            match new_rows_map.get(&y) {
                                Some((bits, human)) => {
                                    self.rectmanager.set_position(*bits, 0, y as isize);
                                    self.rectmanager.set_position(*human, 0, y as isize);
                                }
                                None => ()
                            }
                            new_active_map.insert(y, false);
                        } else {
                            match self.active_row_map.get(&from_y) {
                                Some(needs_refresh) => {
                                    new_active_map.insert(y, *needs_refresh);
                                }
                                None => ()
                            }
                        }
                    }
                } else {
                    for y in 0 .. height {
                        from_y = (y + diff) % height;
                        match self.row_dict.get(&from_y) {
                            Some((bits, human)) => {
                                new_rows_map.entry(y)
                                    .and_modify(|e| { *e = (*bits, *human)})
                                    .or_insert((*bits, *human));

                            }
                            None => ()
                        }

                        match self.cell_dict.get(&from_y) {
                            Some(cellhash) => {
                                new_cells_map.entry(y)
                                    .and_modify(|e| { *e = cellhash.clone()})
                                    .or_insert(cellhash.clone());
                            }
                            None => ()
                        }

                        if from_y < y {
                            //Moving row at top to the bottom
                            match new_rows_map.get(&y) {
                                Some((bits, human)) => {
                                    self.rectmanager.set_position(*human, 0, y as isize);
                                    self.rectmanager.set_position(*bits, 0, y as isize);
                                }
                                None => ()
                            }
                            new_active_map.insert(y, false);
                        } else {
                            match self.active_row_map.get(&from_y) {
                                Some(needs_refresh) => {
                                    new_active_map.insert(y, *needs_refresh);
                                }
                                // *Shouldn't* happen
                                None => {
                                    new_active_map.insert(y, false);
                                }
                            }
                        }
                    }
                }

                self.active_row_map = new_active_map;
                for (y, (bits, human)) in new_rows_map.iter() {
                    self.row_dict.entry(*y)
                        .and_modify(|e| {*e = (*bits, *human)})
                        .or_insert((*bits, *human));
                }

                for (y, cells) in new_cells_map.iter() {
                    self.cell_dict.entry(*y)
                        .and_modify(|e| {*e = cells.clone()})
                        .or_insert(cells.clone());
                }
            } else {
                self.active_row_map.drain();
                for y in 0 .. height {
                    self.active_row_map.insert(y, false);
                }
            }

            let active_rows = self.active_row_map.clone();
            for (y, is_rendered) in active_rows.iter() {
                if ! is_rendered {
                    self.raise_row_update_flag(*y + (new_y as usize));
                }
            }

            self.raise_flag(Flag::UPDATE_OFFSET);
        }

        self.flag_force_rerow = false;
        self.raise_flag(Flag::CURSOR_MOVED);
    }

    fn set_row_characters(&mut self, absolute_y: usize) {
        let viewport = &self.viewport;
        let active_converter = self.get_active_converter();
        let human_converter = HumanConverter {};
        let width = viewport.get_width();
        let offset = width * absolute_y;

        let structure_handlers = self.get_visible_structured_data_handlers(offset, width);
        let mut structured_cells_map = HashMap::new();
        let mut x;
        let mut y;
        for (span, sid) in structure_handlers.iter() {
            for i in span.0 .. span.1 {
                x = i % width;
                y = i / width;

                structured_cells_map.entry((x, y)).or_insert(self.structure_validity[sid]);
            }
        }

        let chunk = self.get_chunk(offset, width);
        let relative_y = absolute_y - (self.viewport.get_offset() / width);

        match self.cell_dict.get_mut(&relative_y) {
            Some(cellhash) => {
                for (_x, (rect_id_bits, rect_id_human)) in cellhash.iter_mut() {
                    self.rectmanager.clear_characters(*rect_id_human);
                    self.rectmanager.clear_characters(*rect_id_bits);
                }

                let mut tmp_bits;
                let mut tmp_bits_str;
                let mut tmp_human;
                let mut tmp_human_str;
                let mut in_structure;
                let mut structure_valid;
                for (x, byte) in chunk.iter().enumerate() {
                    tmp_bits = active_converter.encode_byte(*byte);
                    tmp_human = human_converter.encode_byte(*byte);

                    match structured_cells_map.get(&(x, absolute_y)) {
                        Some(is_valid) => {
                            in_structure = true;
                            structure_valid = *is_valid;
                        }
                        None => {
                            structure_valid = false;
                            in_structure = false;
                        }
                    };

                    match cellhash.get(&x) {
                        Some((bits, human)) => {
                            tmp_bits_str = match std::str::from_utf8(tmp_bits.as_slice()) {
                                Ok(valid) => {
                                    valid
                                }
                                Err(e) => {
                                    // Shouldn't Happen
                                    "."
                                }
                            };
                            tmp_human_str = match std::str::from_utf8(tmp_human.as_slice()) {
                                Ok(valid) => {
                                    valid
                                }
                                Err(e) => {
                                    "."
                                }
                            };
                            self.rectmanager.set_string(*human, 0, 0, tmp_human_str);
                            self.rectmanager.set_string(*bits, 0, 0, tmp_bits_str);
                            if in_structure {
                                self.rectmanager.set_underline_flag(*human);
                                self.rectmanager.set_underline_flag(*bits);
                            } else {
                                self.rectmanager.unset_underline_flag(*human);
                                self.rectmanager.unset_underline_flag(*bits);
                            }

                            if in_structure && !structure_valid {
                                self.rectmanager.set_fg_color(*human, RectColor::RED);
                                self.rectmanager.set_fg_color(*bits, RectColor::RED);
                            } else {
                                self.rectmanager.unset_color(*human);
                                self.rectmanager.unset_color(*bits);
                            }

                        }
                        None => {
                        }
                    }
                }
            }
            None => { }
        }

        self.active_row_map.entry(relative_y)
            .and_modify(|e| {*e = true})
            .or_insert(true);
    }

    fn display_user_offset(&mut self) {
        let mut cursor_string = format!("{}", self.cursor.get_offset());

        if self.active_content.len() > 0 {
            let digit_count = (self.active_content.len() as f64).log10().ceil() as usize;
            let l = cursor_string.len();
            if l < digit_count {
                for _ in 0 .. (digit_count - l) {
                    cursor_string = format!("{}{}", " ", cursor_string);
                }
            }

        }

        let denominator = if self.active_content.len() == 0 {
            0
        } else {
            self.active_content.len() - 1
        };

        let cursor_len = self.cursor.get_length();
        let offset_display = if cursor_len == 1 {
                format!("Offset: {} / {}", cursor_string, denominator)
            } else {
                format!("Offset: {} ({}) / {}", cursor_string, cursor_len, denominator)

            };

        let meta_width = self.rectmanager.get_rect_width(self.rect_meta);

        let x = meta_width - offset_display.len();

        self.clear_meta_rect();

        self.rectmanager.set_string(self.rect_meta, x as isize, 0, &offset_display);
    }

    fn clear_meta_rect(&mut self) {
        self.rectmanager.clear_characters(self.rect_meta);
        self.rectmanager.clear_children(self.rect_meta);
        self.rectmanager.clear_effects(self.rect_meta);
    }

    fn display_user_message(&mut self, msg: String) {
        self.clear_meta_rect();
        self.rectmanager.set_string(self.rect_meta, 0, 0, &msg);
        self.rectmanager.set_bold_flag(self.rect_meta);
        self.rectmanager.set_fg_color(self.rect_meta, RectColor::BRIGHTCYAN);
    }

    fn display_user_error(&mut self, msg: String) {
        self.clear_meta_rect();
        self.rectmanager.set_string(self.rect_meta, 0, 0, &msg);
        self.rectmanager.set_fg_color(self.rect_meta, RectColor::RED);
    }

    fn apply_cursor(&mut self) {
        let viewport_width = self.viewport.get_width();
        let viewport_height = self.viewport.get_height();
        let viewport_offset = self.viewport.get_offset();
        let cursor_offset = self.cursor.get_offset();
        let cursor_length = self.cursor.get_length();

        // First clear previously applied
        for (bits, human) in self.active_cursor_cells.drain() {
            self.rectmanager.unset_invert_flag(bits);
            self.rectmanager.unset_invert_flag(human);
        }

        let start = if cursor_offset < viewport_offset {
            viewport_offset
        } else {
            cursor_offset
        };

        let end = if cursor_offset + cursor_length > viewport_offset + (viewport_height * viewport_width) {
            viewport_offset + (viewport_height * viewport_width)
        } else {
            cursor_offset + cursor_length
        };

        let mut y;
        let mut x;
        for i in start .. end {
            y = (i - viewport_offset) / viewport_width;
            match self.cell_dict.get(&y) {
                Some(cellhash) => {
                    x = (i - viewport_offset) % viewport_width;
                    match cellhash.get(&x) {
                        Some((bits, human)) => {
                            self.rectmanager.set_invert_flag(*bits);
                            self.rectmanager.set_invert_flag(*human);
                            self.cells_to_refresh.insert((*bits, *human));
                            self.active_cursor_cells.insert((*bits, *human));
                        }
                        None => ()
                    }
                }
                None => ()
            }
        }
    }

    fn display_command_line(&mut self) {
        self.clear_meta_rect();
        let cmd = &self.commandline.get_register();
        // +1, because of the ":" at the start
        let cursor_x = self.commandline.get_cursor_offset() + 1;
        let cursor_id = self.rectmanager.new_rect(self.rect_meta);
        self.rectmanager.resize(cursor_id, 1, 1);
        self.rectmanager.set_position(cursor_id, cursor_x as isize, 0);
        self.rectmanager.set_invert_flag(cursor_id);
        if cursor_x < cmd.len() {
            let chr: String = cmd.chars().skip(cursor_x).take(1).collect();
            self.rectmanager.set_string(cursor_id, 0, 0, &chr);
        }

        self.rectmanager.set_string(self.rect_meta, 0, 0, ":");
        self.rectmanager.set_string(self.rect_meta, 1, 0, cmd);
    }

    fn flag_row_update_by_range(&mut self, range: std::ops::Range<usize>) {
        let viewport_width = self.viewport.get_width();
        let viewport_height = self.viewport.get_height();
        let first_active_row = range.start / viewport_width;
        let last_active_row = range.end / viewport_width;

        for y in first_active_row .. max(last_active_row + 1, first_active_row + 1) {
            self.raise_flag(Flag::UPDATE_ROW(y));
            self.raise_row_update_flag(y);
        }
    }

    fn flag_row_update_by_offset(&mut self, offset: usize) {
        let viewport_width = self.viewport.get_width();
        let viewport_height = self.viewport.get_height();
        let first_active_row = offset / viewport_width;

        for y in first_active_row .. first_active_row + viewport_height {
            self.raise_row_update_flag(y);
        }
    }

    fn raise_row_update_flag(&mut self, absolute_y: usize) {

        self.raise_flag(Flag::UPDATE_ROW(absolute_y));
        self.rows_to_refresh.push(absolute_y);
    }

    fn raise_flag(&mut self, key: Flag) {
        self.display_flags.entry(key)
            .and_modify(|e| *e = (e.0, true))
            .or_insert((0, true));
    }

    fn lower_flag(&mut self, key: Flag) {
        self.display_flags.entry(key)
            .and_modify(|e| *e = (e.0, false))
            .or_insert((0, false));
    }

    fn check_flag(&mut self, key: Flag) -> bool {
        let mut output = false;
        match self.display_flags.get_mut(&key) {
            Some((countdown, flagged)) => {
                if *countdown > 0 {
                    *countdown -= 1;
                } else {
                    output = *flagged;
                }
            }
            None => ()
        }

        if output {
            let mut new_timeout = 0;
            match self.display_flag_timeouts.get(&key) {
                Some(timeout) => {
                    new_timeout = *timeout;
                }
                None => { }
            }

            self.display_flags.entry(key)
                .and_modify(|e| *e = (new_timeout, false))
                .or_insert((new_timeout, false));
        }

        output
    }

    fn unlock_viewport_width(&mut self) {
        self.locked_viewport_width = None;
    }

    fn lock_viewport_width(&mut self, new_width: usize) {
        self.locked_viewport_width = Some(new_width);
    }
}

impl CommandInterface for SbyteEditor {
    fn ci_cursor_up(&mut self, repeat: usize) {
        let cursor_offset = self.cursor.get_offset();
        self.cursor_set_offset(cursor_offset);
        self.cursor_set_length(1);
        for _ in 0 .. repeat {
            self.cursor_prev_line();
        }

        self.raise_flag(Flag::REMAP_ACTIVE_ROWS);
        self.raise_flag(Flag::UPDATE_OFFSET);
        self.raise_flag(Flag::CURSOR_MOVED);
    }

    fn ci_cursor_down(&mut self, repeat: usize) {
        let end_of_cursor = self.cursor.get_offset() + self.cursor.get_length();
        self.cursor_set_length(1);
        self.cursor_set_offset(end_of_cursor - 1);
        for _ in 0 .. repeat {
            self.cursor_next_line();
        }

        self.raise_flag(Flag::REMAP_ACTIVE_ROWS);
        self.raise_flag(Flag::UPDATE_OFFSET);
        self.raise_flag(Flag::CURSOR_MOVED);
    }

    fn ci_cursor_left(&mut self, repeat: usize) {
        let cursor_offset = self.cursor.get_offset();
        self.cursor_set_offset(cursor_offset);
        self.cursor_set_length(1);
        for _ in 0 .. repeat {
            self.cursor_prev_byte();
        }

        self.raise_flag(Flag::REMAP_ACTIVE_ROWS);
        self.raise_flag(Flag::UPDATE_OFFSET);
        self.raise_flag(Flag::CURSOR_MOVED);

    }

    fn ci_cursor_right(&mut self, repeat: usize) {
        // Jump positon to the end of the cursor before moving it right
        let end_of_cursor = self.cursor.get_offset() + self.cursor.get_length();
        self.cursor_set_offset(end_of_cursor - 1);
        self.cursor_set_length(1);

        for _ in 0 .. repeat {
            self.cursor_next_byte();
        }

        self.raise_flag(Flag::REMAP_ACTIVE_ROWS);
        self.raise_flag(Flag::CURSOR_MOVED);
        self.raise_flag(Flag::UPDATE_OFFSET);
    }

    fn ci_cursor_length_up(&mut self, repeat: usize) {
        for _ in 0 .. repeat {
            self.cursor_decrease_length_by_line();
        }

        self.raise_flag(Flag::REMAP_ACTIVE_ROWS);
        self.raise_flag(Flag::CURSOR_MOVED);
        self.raise_flag(Flag::UPDATE_OFFSET);
    }
    fn ci_cursor_length_down(&mut self, repeat: usize) {
        for _ in 0 .. repeat {
            self.cursor_increase_length_by_line();
        }

        self.raise_flag(Flag::REMAP_ACTIVE_ROWS);
        self.raise_flag(Flag::CURSOR_MOVED);
        self.raise_flag(Flag::UPDATE_OFFSET);
    }
    fn ci_cursor_length_left(&mut self, repeat: usize) {
        for _ in 0 .. repeat {
            self.cursor_decrease_length();
        }

        self.raise_flag(Flag::REMAP_ACTIVE_ROWS);
        self.raise_flag(Flag::CURSOR_MOVED);
        self.raise_flag(Flag::UPDATE_OFFSET);
    }
    fn ci_cursor_length_right(&mut self, repeat: usize) {
        for _ in 0 .. repeat {
            self.cursor_increase_length();
        }

        self.raise_flag(Flag::REMAP_ACTIVE_ROWS);
        self.raise_flag(Flag::CURSOR_MOVED);
        self.raise_flag(Flag::UPDATE_OFFSET);
    }

    fn ci_yank(&mut self) {
        self.copy_selection();
        self.cursor_set_length(1);
        self.raise_flag(Flag::CURSOR_MOVED);
    }

    fn ci_jump_to_position(&mut self, new_offset: usize) {
        self.cursor_set_length(1);
        self.cursor_set_offset(new_offset);

        self.raise_flag(Flag::REMAP_ACTIVE_ROWS);
        self.raise_flag(Flag::CURSOR_MOVED);
        self.raise_flag(Flag::UPDATE_OFFSET);
    }

    fn ci_jump_to_next(&mut self, argument: Option<Vec<u8>>, repeat: usize) {
        let current_offset = self.cursor.get_offset();
        let mut next_offset = current_offset;
        let mut new_cursor_length = self.cursor.get_length();
        let mut new_user_msg = None;
        let mut new_user_error_msg = None;

        let option_pattern: Option<Vec<u8>> = match argument {
            Some(byte_pattern) => { // argument was given, use that
                Some(byte_pattern.clone())
            }
            None => { // No argument was given, check history
                match self.search_history.last() {
                    Some(byte_pattern) => {
                        Some(byte_pattern.clone())
                    }
                    None => {
                        None
                    }
                }
            }
        };

        match option_pattern {
            Some(raw_bytes) => {
                // First, convert utf8 bytes to a string...
                let string_rep = std::str::from_utf8(&raw_bytes).unwrap();
                // Then, convert the special characters in that string (eg, \x41 -> A)
                match self.string_to_bytes(string_rep.to_string()) {
                    Ok(byte_pattern) => {
                        self.search_history.push(raw_bytes.to_vec());
                        match self.find_after(&byte_pattern, current_offset) {
                            Some(new_offset) => {
                                new_cursor_length = byte_pattern.len();
                                next_offset = new_offset;
                                new_user_msg = Some(format!("Found \"{}\" at byte {}", string_rep, next_offset));
                            }
                            None => {
                                new_user_error_msg = Some(format!("Pattern \"{}\" not found", string_rep));
                            }
                        }
                    }
                    Err(e) => {
                        new_user_error_msg = Some(format!("Invalid pattern: {}", string_rep));
                    }
                }
            }
            None => {
                new_user_error_msg = Some("Need a pattern to search".to_string());
            }
        }

        self.user_msg = new_user_msg;
        self.user_error_msg = new_user_error_msg;

        self.cursor_set_length(new_cursor_length as isize);
        self.cursor_set_offset(next_offset);

        self.raise_flag(Flag::REMAP_ACTIVE_ROWS);
        self.raise_flag(Flag::CURSOR_MOVED);
        self.raise_flag(Flag::UPDATE_OFFSET);
    }
    fn ci_delete(&mut self, repeat: usize) {
        let offset = self.cursor.get_offset();

        let repeat = self.grab_register(1);
        let mut removed_bytes = Vec::new();
        for _ in 0 .. repeat {
            match self.remove_bytes_at_cursor() {
                Ok(bytes) => {
                    removed_bytes.extend(bytes.iter().copied());
                }
                Err(e) => { }
            }
        }
        self.copy_to_clipboard(removed_bytes);

        self.cursor_set_length(1);

        self.raise_flag(Flag::CURSOR_MOVED);
        self.flag_row_update_by_offset(offset);
        self.raise_flag(Flag::UPDATE_OFFSET);
    }

    fn ci_backspace(&mut self, repeat: usize) {
        let offset = self.cursor.get_offset();
        let adj_repeat = min(offset, repeat);

        self.ci_cursor_left(adj_repeat);
        // cast here is ok. repeat can't be < 0.
        self.cursor_set_length(adj_repeat as isize);
        self.ci_delete(1);
    }

    fn ci_undo(&mut self, repeat: usize) {
        let adj_repeat = min(self.undo_stack.len(), repeat);
        let current_viewport_offset = self.viewport.get_offset();

        for _ in 0 .. adj_repeat {
            self.undo();
            self.run_structure_checks(self.cursor.get_offset());
        }

        if adj_repeat > 1 {
            self.user_msg = Some(format!("Undone x{}", adj_repeat));
        } else if repeat == 1 {
            self.user_msg = Some("Undid last change".to_string());
        } else {
            self.user_msg = Some("Nothing to undo".to_string());
        }

        self.raise_flag(Flag::REMAP_ACTIVE_ROWS);
        if self.viewport.get_offset() == current_viewport_offset {
            let start = self.viewport.get_offset() / self.viewport.get_width();
            let end = self.viewport.get_height() + start;
            for y in start .. end {
                self.raise_row_update_flag(y);
            }
        }
        self.raise_flag(Flag::CURSOR_MOVED);
        self.raise_flag(Flag::UPDATE_OFFSET);
    }

    fn ci_redo(&mut self, repeat: usize) {
        let current_viewport_offset = self.viewport.get_offset();

        for _ in 0 .. repeat {
            self.redo();
        }

        self.raise_flag(Flag::REMAP_ACTIVE_ROWS);
        if self.viewport.get_offset() == current_viewport_offset {
            let start = self.viewport.get_offset() / self.viewport.get_width();
            let end = self.viewport.get_height() + start;
            for y in start .. end {
                self.raise_row_update_flag(y);
            }
        }
        self.raise_flag(Flag::CURSOR_MOVED);
        self.raise_flag(Flag::UPDATE_OFFSET);
    }

    fn ci_insert_string(&mut self, argument: &str, repeat: usize) {
        match self.string_to_bytes(argument.to_string()) {
            Ok(converted_bytes) => {
                self.ci_insert_bytes(converted_bytes.clone(), repeat);
            }
            Err(e) => {
                self.user_error_msg = Some(format!("Invalid Pattern: {}", argument.clone()));
            }
        }
    }

    fn ci_insert_bytes(&mut self, bytes: Vec<u8>, repeat: usize) {
        let offset = self.cursor.get_offset();
        for _ in 0 .. repeat {
            self.insert_bytes_at_cursor(bytes.clone());
        }
        self.ci_cursor_right(bytes.len() * repeat);

        self.run_structure_checks(offset);
        self.flag_row_update_by_offset(offset);
        self.raise_flag(Flag::UPDATE_OFFSET);
    }

    fn ci_overwrite_string(&mut self, argument: &str, repeat: usize) {
        match self.string_to_bytes(argument.to_string()) {
            Ok(converted_bytes) => {
                self.ci_overwrite_bytes(converted_bytes.clone(), repeat);
            }
            Err(e) => {
                self.user_error_msg = Some(format!("Invalid Pattern: {}", argument.clone()));
            }
        }

    }
    fn ci_overwrite_bytes(&mut self, bytes: Vec<u8>, repeat: usize) {
        let offset = self.cursor.get_offset();
        for _ in 0 .. repeat {
            self.overwrite_bytes_at_cursor(bytes.clone());
            self.ci_cursor_right(bytes.len());
        }
        // TODO: This is almost certainly buggy
        // Manage structured data
        self.run_structure_checks(offset);

        self.cursor_set_length(1);
        self.raise_flag(Flag::CURSOR_MOVED);

        self.flag_row_update_by_range(offset..offset);
    }

    fn ci_increment(&mut self, repeat: usize) {
        let offset = self.cursor.get_offset();
        for _ in 0 .. repeat {
            self.increment_byte(offset);
        }
        self.run_structure_checks(offset);

        self.cursor_set_length(1);

        let mut suboffset: usize = 0;
        let mut chunk;
        while offset > suboffset {
            chunk = self.get_chunk(offset - suboffset, 1);
            if chunk.len() > 0 && (chunk[0] as u32) < (repeat >> (8 * suboffset)) as u32 {
                suboffset += 1;
            } else {
                break;
            }
        }

        self.flag_row_update_by_range(offset - suboffset .. offset);
        self.raise_flag(Flag::CURSOR_MOVED);
    }
    fn ci_decrement(&mut self, repeat: usize) {
        let offset = self.cursor.get_offset();
        for _ in 0 .. repeat {
            self.decrement_byte(offset);
        }
        self.run_structure_checks(offset);

        self.cursor_set_length(1);
        self.raise_flag(Flag::CURSOR_MOVED);

        let mut chunk;
        let mut suboffset: usize = 0;
        while offset > suboffset {
            chunk = self.get_chunk(offset - suboffset, 1);
            if chunk.len() > 0 && (chunk[0] as u32) > (repeat >> (8 * suboffset)) as u32 {
                suboffset += 1;
            } else {
                break;
            }
        }

        self.flag_row_update_by_range(offset - suboffset .. offset);
        self.raise_flag(Flag::CURSOR_MOVED);
    }
    fn ci_kill(&mut self) {
        self.flag_kill = true;
    }

    fn ci_save(&mut self, path: Option<&str>) {
        match path {
            Some(string_path) => {
                self.save_as(&string_path);
                self.user_msg = Some(format!("Saved to file: {}", string_path));
            }
            None => {
                if self.active_file_path.is_some() {
                    self.save();
                    let file_path = self.active_file_path.as_ref().unwrap();
                    self.user_msg = Some(format!("Saved to file: {}", file_path));
                } else {
                    self.user_error_msg = Some("No path specified".to_string());
                }
            }
        }
    }

    fn ci_lock_viewport_width(&mut self, new_width: usize) {
        self.lock_viewport_width(new_width);
        self.raise_flag(Flag::SETUP_DISPLAYS);
        self.raise_flag(Flag::REMAP_ACTIVE_ROWS);
    }

    fn ci_unlock_viewport_width(&mut self) {
        self.unlock_viewport_width();
        self.raise_flag(Flag::SETUP_DISPLAYS);
        self.raise_flag(Flag::REMAP_ACTIVE_ROWS);
    }

}

impl Commandable for SbyteEditor {
    fn set_input_context(&mut self, context: &str) {
        self.flag_input_context = Some(context.to_string());
    }

    fn assign_line_command(&mut self, command_string: String, function: &str) {
        self.line_commands.insert(command_string, function.to_string());
    }

    fn try_command(&mut self, query: &str) {
        // TODO: split words.
        let mut words = parse_words(query.to_string());
        if words.len() > 0 {
            let cmd = words.remove(0);
            let mut arguments: Vec<Vec<u8>> = vec![];

            for word in words.iter() {
                arguments.push(word.as_bytes().to_vec());
            }

            let funcref = match self.line_commands.get(&cmd) {
                Some(_funcref) => {
                   _funcref.to_string()
                }
                None => {
                    self.user_error_msg = Some(format!("Command not found: {}", cmd.clone()));
                    "NULL".to_string()
                }
            };

            self.run_cmd_from_functionref(&funcref, arguments);
        }
    }

    fn run_cmd_from_functionref(&mut self, funcref: &str, arguments: Vec<Vec<u8>>) {
        match funcref {
            "ASSIGN_INPUT" => {
                let mut is_ok = true;

                let new_funcref: String = match arguments.get(0) {
                    Some(_new_funcref) => {
                        std::str::from_utf8(_new_funcref).unwrap().to_string()
                    }
                    None => {
                        is_ok = false;
                        "".to_string()
                    }
                };

                let new_input_string: String = match arguments.get(1) {
                    Some(_new_inputs) => {
                        let tmp = std::str::from_utf8(_new_inputs).unwrap().to_string();
                        let key_map = SbyteEditor::build_key_map();
                        let mut output = "".to_string();
                        for word in tmp.split(",") {
                            match key_map.get(word) {
                                Some(seq) => {
                                    output += &seq.to_string();
                                }
                                None => () // TODO: ERROR
                            }
                        }
                        output
                    }
                    None => {
                        is_ok = false;
                        "".to_string()
                    }
                };

                if (is_ok) {
                    self.new_input_sequences.push(("DEFAULT".to_string(), new_input_string, new_funcref));
                }
            }

            "CURSOR_UP" => {
                let repeat = self.grab_register(1);
                self.ci_cursor_up(repeat);
            }

            "CURSOR_DOWN" => {
                let repeat = self.grab_register(1);
                self.ci_cursor_down(repeat);
            }

            "CURSOR_LEFT" => {
                let repeat = self.grab_register(1);
                self.ci_cursor_left(repeat);
            }

            "CURSOR_RIGHT" => {
                let repeat = self.grab_register(1);
                self.ci_cursor_right(repeat);
            }

            "CURSOR_LENGTH_UP" => {
                let repeat = self.grab_register(1);
                self.ci_cursor_length_up(repeat)
            }

            "CURSOR_LENGTH_DOWN" => {
                let repeat = self.grab_register(1);
                self.ci_cursor_length_down(repeat);
            }

            "CURSOR_LENGTH_LEFT" => {
                let repeat = self.grab_register(1);
                self.ci_cursor_length_left(repeat);
            }

            "CURSOR_LENGTH_RIGHT" => {
                let repeat = self.grab_register(1);
                self.ci_cursor_length_right(repeat);
            }

            "JUMP_TO_REGISTER" => {
                let new_offset = max(0, self.grab_register(std::usize::MAX)) as usize;
                self.ci_jump_to_position(new_offset);
            }

            // TODO: look this logic over
            "JUMP_TO_NEXT" => {
                let repeat = self.grab_register(1);
                let pattern = match arguments.get(0) {
                    Some(bytes) => {
                       Some(bytes.clone())
                    }
                    None => {
                        None
                    }
                };
                self.ci_jump_to_next(pattern, repeat);
            }

            "CMDLINE_BACKSPACE" => {
                if self.commandline.is_empty() {
                    self.set_input_context("DEFAULT");
                    self.raise_flag(Flag::UPDATE_OFFSET);
                } else {
                    self.commandline.backspace();
                    self.raise_flag(Flag::DISPLAY_CMDLINE);
                }
            }

            "YANK" => {
                self.ci_yank();
            }

            "PASTE" => {
                let repeat = self.grab_register(1);
                let to_paste = self.get_clipboard();
                self.ci_insert_bytes(to_paste, repeat);
            }

            "DELETE" => {
                let repeat = self.grab_register(1);
                self.ci_delete(repeat);

            }

            "REMOVE_STRUCTURE" => {
                let offset = self.cursor.get_offset();
                let mut structures = self.get_structured_data_handlers(offset);

                match structures.first() {
                    Some((span, sid)) => {
                        self.remove_structure_handler(*sid);

                        self.flag_row_update_by_range(span.0..span.1);
                    }
                    None => {}
                }
            }

            "CREATE_BIG_ENDIAN_STRUCTURE" => {
                let prefix_width = self.cursor.get_length();
                let offset = self.cursor.get_offset();
                let prefix = self.get_chunk(offset, prefix_width);
                let data_width = BigEndianPrefixed::decode_prefix(prefix);
                let chunk = self.get_chunk(offset, prefix_width + data_width);
                match BigEndianPrefixed::read_in(chunk) {
                    Ok(new_structure) => {
                        self.new_structure_handler(
                            offset,
                            prefix_width + data_width,
                            Box::new(new_structure)
                        );
                        self.flag_row_update_by_range(offset..offset + prefix_width + data_width);
                    }
                    Err(e) => {
                        self.user_error_msg = Some(format!("Couldn't build structure: {:?}",e));
                    }
                }
            }

            "BACKSPACE" => {
                let repeat = min(self.cursor.get_offset(), max(1, self.grab_register(1)) as usize);

                self.ci_backspace(repeat);
            }

            "UNDO" => {
                let repeat = self.grab_register(1);
                self.ci_undo(repeat);

            }

            "REDO" => {
                let repeat = self.grab_register(1);
                self.ci_redo(repeat);

            }

            "MODE_SET_INSERT" => {
                self.clear_register();
                self.user_msg = Some("--INSERT--".to_string());
            }

            "MODE_SET_OVERWRITE" => {
                self.clear_register();
                self.user_msg = Some("--OVERWRITE--".to_string());
            }

            "MODE_SET_APPEND" => {
                self.clear_register();
                self.ci_cursor_right(1);
                self.user_msg = Some("--INSERT--".to_string());
            }

            "MODE_SET_DEFAULT" => {
                self.clear_register();
                self.clear_meta_rect();
                self.raise_flag(Flag::UPDATE_OFFSET);
                self.raise_flag(Flag::CURSOR_MOVED);
            }

            "MODE_SET_CMD" => {
                self.commandline.clear_register();
                self.raise_flag(Flag::DISPLAY_CMDLINE);
            }

            "MODE_SET_SEARCH" => {
                self.commandline.set_register("find ".to_string());
                self.display_command_line();
            }

            "MODE_SET_INSERT_SPECIAL" => {
                let cmdstring;
                match self.active_converter {
                    ConverterRef::BIN => {
                        cmdstring = "insert \\b".to_string();
                    }
                    ConverterRef::HEX => {
                        cmdstring = "insert \\x".to_string();
                    }
                    _ => {
                        cmdstring = "insert ".to_string();
                    }
                }
                self.commandline.set_register(cmdstring);
                self.display_command_line();
            }

            "MODE_SET_OVERWRITE_SPECIAL" => {
                let cmdstring;
                match self.active_converter {
                    ConverterRef::BIN => {
                        cmdstring = "overwrite \\b".to_string();
                    }
                    ConverterRef::HEX => {
                        cmdstring = "overwrite \\x".to_string();
                    }
                    _ => {
                        cmdstring = "overwrite ".to_string();
                    }
                }
                self.commandline.set_register(cmdstring);
                self.display_command_line();
            }

            "INSERT_STRING" => {
                let pattern = match arguments.get(0) {
                    Some(argument_bytes) => {
                        std::str::from_utf8(argument_bytes).unwrap()
                    }
                    None => {
                        ""
                    }
                };
                let repeat = self.grab_register(1);
                self.ci_insert_string(pattern, repeat);

            }

            "INSERT_RAW" => {
                let repeat = self.grab_register(1);
                let pattern = match arguments.get(0) {
                    Some(arg) => {
                        arg.clone()
                    }
                    None => {
                        vec![]
                    }
                };
                self.ci_insert_bytes(pattern, repeat);
            }

            "INSERT_TO_CMDLINE" => {
                match arguments.get(0) {
                    Some(argument_bytes) => {
                        let argument = std::str::from_utf8(argument_bytes).unwrap();
                        self.commandline.insert_to_register(argument.to_string());
                        self.commandline.move_cursor_right();
                        self.display_command_line();
                    }
                    None => ()
                }
            }

            "OVERWRITE_STRING" => {
                let pattern = match arguments.get(0) {
                    Some(argument_bytes) => {
                        std::str::from_utf8(argument_bytes).unwrap()
                    }
                    None => {
                        ""
                    }
                };
                let repeat = self.grab_register(1);
                self.ci_overwrite_string(pattern, repeat);

            }

            "OVERWRITE_RAW" => {
                let repeat = self.grab_register(1);
                let pattern = match arguments.get(0) {
                    Some(arg) => {
                        arg.clone()
                    }
                    None => {
                        vec![]
                    }
                };
                self.ci_overwrite_bytes(pattern, repeat);
            }

            "DECREMENT" => {
                let repeat = max(1, self.grab_register(1));
                self.ci_decrement(repeat);
            }

            "INCREMENT" => {
                let repeat = self.grab_register(1);
                self.ci_increment(repeat);
            }

            "RUN_CUSTOM_COMMAND" => {
                match self.commandline.apply_register() {
                    Some(new_command) => {
                        self.clear_meta_rect();
                        self.try_command(&new_command);
                    }
                    None => {
                    }
                };
            }

            "KILL" => {
                self.ci_kill()
            }

            "QUIT" => {
                //TODO in later version: Prevent quitting when there are unsaved changes
                self.ci_kill();
            }

            "SAVE" => {
                let path = match arguments.get(0) {
                    Some(byte_path) => {
                        Some(std::str::from_utf8(byte_path).unwrap())
                    }
                    None => {
                        None
                    }
                };

                self.ci_save(path);
            }

            "SAVEQUIT" => {
                self.ci_save(None);
                self.ci_kill();
            }

            "TOGGLE_CONVERTER" => {
                if self.active_converter == ConverterRef::BIN {
                    self.active_converter = ConverterRef::HEX;
                } else if self.active_converter == ConverterRef::HEX {
                    self.active_converter = ConverterRef::BIN;
                }
                self.raise_flag(Flag::SETUP_DISPLAYS);
                self.raise_flag(Flag::REMAP_ACTIVE_ROWS);
            }

            "SET_WIDTH" => {
                match arguments.get(0) {
                    Some(bytes) => {
                        let str_rep = std::str::from_utf8(bytes).unwrap();
                        match self.string_to_integer(str_rep) {
                            Ok(new_width) => {
                                self.ci_lock_viewport_width(new_width);
                            }
                            Err(e) => {
                                //TODO
                            }
                        }
                    }
                    None => {
                        self.ci_unlock_viewport_width();
                    }
                }
            }

            "SET_REGISTER" => {
                self.clear_register();
                match arguments.get(0) {
                    Some(byterep) => {
                        let stringrep = std::str::from_utf8(&byterep).unwrap();
                        match self.string_to_integer(stringrep) {
                            Ok(n) => {
                                self.register = Some(n);
                            }
                            Err(e) => ()

                        }
                    }
                    None =>()
                }
            }

            "APPEND_TO_REGISTER" => {
                match arguments.get(0) {
                    Some(argument) => {
                        // TODO: This is ridiculous. maybe make a nice wrapper for String (len 1) -> u8?
                        let string = std::str::from_utf8(&argument).unwrap();

                        let mut digit;
                        for (i, character) in string.chars().enumerate() {
                            if character.is_digit(10) {
                                digit = character.to_digit(10).unwrap() as usize;
                                self.append_to_register(digit);
                            }
                        }
                    }
                    None => ()
                }
            }

            "CLEAR_REGISTER" => {
                self.clear_register()
            }

            _ => {
                // Unknown
            }
        }
    }

    fn grab_register(&mut self, default_if_unset: usize) -> usize {
        let output = match self.register {
            Some(n) => {
                n
            }
            None => {
                default_if_unset
            }
        };
        self.clear_register();

        output
    }

    fn clear_register(&mut self) {
        self.register = None;
    }

    fn append_to_register(&mut self, new_digit: usize) {
        self.register = match self.register {
            Some(mut n) => {
                n *= 10;
                n += new_digit;
                Some(n)
            }
            None => {
                Some(new_digit)
            }
        };
    }

    // Convert argument string to bytes.
    fn string_to_bytes(&self, input_string: String) -> Result<Vec<u8>, ConverterError> {
        let mut use_converter: Option<Box<dyn Converter>> = None;

        let mut input_bytes = input_string.as_bytes().to_vec();
        if input_bytes.len() > 2 {
            if input_bytes[0] == 92 {
                match input_bytes[1] {
                    98 => { // b
                        use_converter = Some(Box::new(BinaryConverter {}));
                    }
                    120 => { // x
                        use_converter = Some(Box::new(HexConverter {}));
                    }
                    _ => { }
                }
            }
        }

        match use_converter {
            Some(converter) => {
                converter.decode(input_bytes.split_at(2).1.to_vec())
            }
            None => {
                Ok(input_string.as_bytes().to_vec())
            }
        }
    }

    fn string_to_integer(&self, input_string: &str) -> Result<usize, ConverterError> {
        let mut use_converter: Option<Box<dyn Converter>> = None;

        let mut input_bytes = input_string.to_string().as_bytes().to_vec();
        if input_bytes.len() > 2 {
            if input_bytes[0] == 92 {
                match input_bytes[1] {
                    98 => { // b
                        use_converter = Some(Box::new(BinaryConverter {}));
                    }
                    120 => { // x
                        use_converter = Some(Box::new(HexConverter {}));
                    }
                    _ => { }
                }
            }
        }
        match use_converter {
            Some(converter) => {
                converter.decode_integer(input_bytes.split_at(2).1.to_vec())
            }
            None => {
                let mut output = 0;
                let mut digit;
                for (i, character) in input_string.chars().enumerate() {
                    output *= 10;
                    if character.is_digit(10) {
                        digit = character.to_digit(10).unwrap() as usize;
                        output += digit;
                    }
                }
                Ok(output)
            }
        }
    }
}


// TODO: Consider quotes, apostrophes  and escapes
fn parse_words(input_string: String) -> Vec<String> {
    let mut output = Vec::new();

    let mut delimiters = HashMap::new();
    delimiters.insert(' ', ' ');
    delimiters.insert('"', '"');
    delimiters.insert('\'', '\'');

    let mut working_word: String = "".to_string();
    let mut opener: Option<char> = None;
    let mut is_escaped = false;
    for (i, c) in input_string.chars().enumerate() {
        match opener {
            Some(o_c) => {
                if ! is_escaped {
                    if c == '\\' {
                        is_escaped = true;
                    }
                    match delimiters.get(&c) {
                        Some(test_opener) => {
                            if *test_opener == o_c {
                                opener = None;
                                if working_word.len() > 0 {
                                    output.push(working_word.clone());
                                }
                                working_word = "".to_string();
                            }
                        }
                        None => {
                            working_word.push(c);
                        }
                    }
                } else {
                    working_word.push(c);
                    is_escaped = false;
                }
            }
            None => {
                if c == '\\' {
                    is_escaped = true;
                }

                if c != ' ' {

                    if c != '"' && c != '\'' {
                        opener = Some(' ');
                        working_word.push(c);
                    } else {
                        opener = Some(c);
                    }
                }
            }
        }
    }
    if working_word.len() > 0 {
        output.push(working_word.clone());
    }

    output
}

#[cfg (test)]
mod tests {
    use super::*;
    #[test]
    fn test_initializes_empty() {
        let mut editor = SbyteEditor::new();
        // Ok to kill for the test, we don't care about the
        // visuals at the moment
        editor.kill();

        assert_eq!(editor.active_content.as_slice(), []);
    }

    #[test]
    fn test_insert_bytes() {
        let mut editor = SbyteEditor::new();
        // Ok to kill for the test, we don't care about the
        // visuals at the moment
        editor.kill();

        assert!(editor.insert_bytes(0, vec![65]).is_ok());
        assert_eq!(editor.active_content.as_slice(), [65]);
        assert!(editor.insert_bytes(10, vec![65]).is_err());
    }

    #[test]
    fn test_remove_bytes() {
        let mut editor = SbyteEditor::new();
        // Ok to kill for the test, we don't care about the
        // visuals at the moment
        editor.kill();
        editor.insert_bytes(0, vec![65]);


        assert!(editor.remove_bytes(0, 1).is_ok());
        assert_eq!(editor.active_content.as_slice(), []);
        assert!(editor.remove_bytes(1000, 300).is_err());
    }

    #[test]
    fn test_yanking() {
        let mut editor = SbyteEditor::new();
        // Ok to kill for the test, we don't care about the
        // visuals at the moment
        editor.kill();
        editor.insert_bytes(0, vec![65, 66, 67, 68]);

        editor.make_selection(1, 3);
        assert_eq!(editor.get_selected().as_slice(), [66, 67, 68]);

        editor.copy_selection();
        assert_eq!(editor.get_clipboard().as_slice(), [66, 67, 68]);
    }

    #[test]
    fn test_find() {
        let mut editor = SbyteEditor::new();
        // Ok to kill for the test, we don't care about the
        // visuals at the moment
        editor.kill();
        editor.insert_bytes(0, vec![65, 66, 0, 0, 65, 65, 66, 65]);

        let found = editor.find_all(&vec![65, 66]);
        assert_eq!(found.len(), 2);
        assert_eq!(found[0], 0);
        assert_eq!(found[1], 5);

        assert_eq!(editor.find_after(&vec![65, 66], 2), Some(5));

    }
}<|MERGE_RESOLUTION|>--- conflicted
+++ resolved
@@ -1330,11 +1330,7 @@
                 }
             }
 
-<<<<<<< HEAD
             self.rectmanager.draw();
-=======
-            self.rectmanager.draw(wrecked::TOP);
->>>>>>> 2bb34941
         }
     }
 
@@ -1456,10 +1452,6 @@
                 );
 
                 _human_cell_id = self.rectmanager.new_rect(_human_row_id);
-<<<<<<< HEAD
-
-=======
->>>>>>> 2bb34941
 
                 self.rectmanager.set_position(
                     _human_cell_id,
